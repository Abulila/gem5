--- conflicted
+++ resolved
@@ -1,33 +1,5 @@
 
 ---------- Begin Simulation Statistics ----------
-<<<<<<< HEAD
-host_inst_rate                                 176514                       # Simulator instruction rate (inst/s)
-host_mem_usage                                 193420                       # Number of bytes of host memory used
-host_seconds                                   369.13                       # Real time elapsed on the host
-host_tick_rate                               10780504                       # Simulator tick rate (ticks/s)
-sim_freq                                   2000000000                       # Frequency of simulated ticks
-sim_insts                                    65155632                       # Number of instructions simulated
-sim_seconds                                  1.989678                       # Number of seconds simulated
-sim_ticks                                  3979356760                       # Number of ticks simulated
-system.cpu0.dtb.accesses                       676537                       # DTB accesses
-system.cpu0.dtb.acv                               306                       # DTB access violations
-system.cpu0.dtb.hits                         12789393                       # DTB hits
-system.cpu0.dtb.misses                           8263                       # DTB misses
-system.cpu0.dtb.read_accesses                  494246                       # DTB read accesses
-system.cpu0.dtb.read_acv                          184                       # DTB read access violations
-system.cpu0.dtb.read_hits                     7941036                       # DTB read hits
-system.cpu0.dtb.read_misses                      7535                       # DTB read misses
-system.cpu0.dtb.write_accesses                 182291                       # DTB write accesses
-system.cpu0.dtb.write_acv                         122                       # DTB write access violations
-system.cpu0.dtb.write_hits                    4848357                       # DTB write hits
-system.cpu0.dtb.write_misses                      728                       # DTB write misses
-system.cpu0.idle_fraction                    0.930790                       # Percentage of idle cycles
-system.cpu0.itb.accesses                      3420080                       # ITB accesses
-system.cpu0.itb.acv                               161                       # ITB acv
-system.cpu0.itb.hits                          3416243                       # ITB hits
-system.cpu0.itb.misses                           3837                       # ITB misses
-system.cpu0.kern.callpal                       143414                       # number of callpals executed
-=======
 host_inst_rate                                 159511                       # Simulator instruction rate (inst/s)
 host_seconds                                   408.44                       # Real time elapsed on the host
 host_tick_rate                                9737848                       # Simulator tick rate (ticks/s)
@@ -53,65 +25,11 @@
 system.cpu0.itb.hits                          3408362                       # ITB hits
 system.cpu0.itb.misses                           3833                       # ITB misses
 system.cpu0.kern.callpal                       142550                       # number of callpals executed
->>>>>>> 011db5c8
 system.cpu0.kern.callpal_cserve                     1      0.00%      0.00% # number of callpals executed
-system.cpu0.kern.callpal_wripir                   566      0.39%      0.40% # number of callpals executed
+system.cpu0.kern.callpal_wripir                   572      0.40%      0.40% # number of callpals executed
 system.cpu0.kern.callpal_wrmces                     1      0.00%      0.40% # number of callpals executed
 system.cpu0.kern.callpal_wrfen                      1      0.00%      0.40% # number of callpals executed
 system.cpu0.kern.callpal_wrvptptr                   1      0.00%      0.40% # number of callpals executed
-<<<<<<< HEAD
-system.cpu0.kern.callpal_swpctx                  2893      2.02%      2.41% # number of callpals executed
-system.cpu0.kern.callpal_tbi                       47      0.03%      2.45% # number of callpals executed
-system.cpu0.kern.callpal_wrent                      7      0.00%      2.45% # number of callpals executed
-system.cpu0.kern.callpal_swpipl                128466     89.58%     92.03% # number of callpals executed
-system.cpu0.kern.callpal_rdps                    6699      4.67%     96.70% # number of callpals executed
-system.cpu0.kern.callpal_wrkgp                      1      0.00%     96.70% # number of callpals executed
-system.cpu0.kern.callpal_wrusp                      3      0.00%     96.70% # number of callpals executed
-system.cpu0.kern.callpal_rdusp                      8      0.01%     96.71% # number of callpals executed
-system.cpu0.kern.callpal_whami                      2      0.00%     96.71% # number of callpals executed
-system.cpu0.kern.callpal_rti                     4216      2.94%     99.65% # number of callpals executed
-system.cpu0.kern.callpal_callsys                  355      0.25%     99.90% # number of callpals executed
-system.cpu0.kern.callpal_imb                      147      0.10%    100.00% # number of callpals executed
-system.cpu0.kern.inst.arm                           0                       # number of arm instructions executed
-system.cpu0.kern.inst.hwrei                    158606                       # number of hwrei instructions executed
-system.cpu0.kern.inst.quiesce                    6630                       # number of quiesce instructions executed
-system.cpu0.kern.ipl_count                     135306                       # number of times we switched to this ipl
-system.cpu0.kern.ipl_count_0                    54074     39.96%     39.96% # number of times we switched to this ipl
-system.cpu0.kern.ipl_count_21                     131      0.10%     40.06% # number of times we switched to this ipl
-system.cpu0.kern.ipl_count_22                    2010      1.49%     41.55% # number of times we switched to this ipl
-system.cpu0.kern.ipl_count_30                     482      0.36%     41.90% # number of times we switched to this ipl
-system.cpu0.kern.ipl_count_31                   78609     58.10%    100.00% # number of times we switched to this ipl
-system.cpu0.kern.ipl_good                      109457                       # number of times we switched to this ipl from a different ipl
-system.cpu0.kern.ipl_good_0                     53658     49.02%     49.02% # number of times we switched to this ipl from a different ipl
-system.cpu0.kern.ipl_good_21                      131      0.12%     49.14% # number of times we switched to this ipl from a different ipl
-system.cpu0.kern.ipl_good_22                     2010      1.84%     50.98% # number of times we switched to this ipl from a different ipl
-system.cpu0.kern.ipl_good_30                      482      0.44%     51.42% # number of times we switched to this ipl from a different ipl
-system.cpu0.kern.ipl_good_31                    53176     48.58%    100.00% # number of times we switched to this ipl from a different ipl
-system.cpu0.kern.ipl_ticks                 3978541594                       # number of cycles we spent at this ipl
-system.cpu0.kern.ipl_ticks_0               3845416172     96.65%     96.65% # number of cycles we spent at this ipl
-system.cpu0.kern.ipl_ticks_21                  119304      0.00%     96.66% # number of cycles we spent at this ipl
-system.cpu0.kern.ipl_ticks_22                 1874808      0.05%     96.70% # number of cycles we spent at this ipl
-system.cpu0.kern.ipl_ticks_30                 1202656      0.03%     96.73% # number of cycles we spent at this ipl
-system.cpu0.kern.ipl_ticks_31               129928654      3.27%    100.00% # number of cycles we spent at this ipl
-system.cpu0.kern.ipl_used                    0.808959                       # fraction of swpipl calls that actually changed the ipl
-system.cpu0.kern.ipl_used_0                  0.992307                       # fraction of swpipl calls that actually changed the ipl
-system.cpu0.kern.ipl_used_21                        1                       # fraction of swpipl calls that actually changed the ipl
-system.cpu0.kern.ipl_used_22                        1                       # fraction of swpipl calls that actually changed the ipl
-system.cpu0.kern.ipl_used_30                        1                       # fraction of swpipl calls that actually changed the ipl
-system.cpu0.kern.ipl_used_31                 0.676462                       # fraction of swpipl calls that actually changed the ipl
-system.cpu0.kern.mode_good_kernel                1189                      
-system.cpu0.kern.mode_good_user                  1189                      
-system.cpu0.kern.mode_good_idle                     0                      
-system.cpu0.kern.mode_switch_kernel              6717                       # number of protection mode switches
-system.cpu0.kern.mode_switch_user                1189                       # number of protection mode switches
-system.cpu0.kern.mode_switch_idle                   0                       # number of protection mode switches
-system.cpu0.kern.mode_switch_good            0.300784                       # fraction of useful protection mode switches
-system.cpu0.kern.mode_switch_good_kernel     0.177014                       # fraction of useful protection mode switches
-system.cpu0.kern.mode_switch_good_user              1                       # fraction of useful protection mode switches
-system.cpu0.kern.mode_switch_good_idle   <err: div-0>                       # fraction of useful protection mode switches
-system.cpu0.kern.mode_ticks_kernel         3967314670     99.76%     99.76% # number of ticks spent at the given mode
-system.cpu0.kern.mode_ticks_user              9570844      0.24%    100.00% # number of ticks spent at the given mode
-=======
 system.cpu0.kern.callpal_swpctx                  2878      2.02%      2.42% # number of callpals executed
 system.cpu0.kern.callpal_tbi                       47      0.03%      2.46% # number of callpals executed
 system.cpu0.kern.callpal_wrent                      7      0.00%      2.46% # number of callpals executed
@@ -163,9 +81,8 @@
 system.cpu0.kern.mode_switch_good_idle   <err: div-0>                       # fraction of useful protection mode switches
 system.cpu0.kern.mode_ticks_kernel         3965295376     99.76%     99.76% # number of ticks spent at the given mode
 system.cpu0.kern.mode_ticks_user              9600934      0.24%    100.00% # number of ticks spent at the given mode
->>>>>>> 011db5c8
 system.cpu0.kern.mode_ticks_idle                    0      0.00%    100.00% # number of ticks spent at the given mode
-system.cpu0.kern.swap_context                    2894                       # number of times the context was actually changed
+system.cpu0.kern.swap_context                    2879                       # number of times the context was actually changed
 system.cpu0.kern.syscall                          216                       # number of syscalls executed
 system.cpu0.kern.syscall_2                          7      3.24%      3.24% # number of syscalls executed
 system.cpu0.kern.syscall_3                         18      8.33%     11.57% # number of syscalls executed
@@ -197,44 +114,6 @@
 system.cpu0.kern.syscall_132                        2      0.93%     98.61% # number of syscalls executed
 system.cpu0.kern.syscall_144                        1      0.46%     99.07% # number of syscalls executed
 system.cpu0.kern.syscall_147                        2      0.93%    100.00% # number of syscalls executed
-<<<<<<< HEAD
-system.cpu0.not_idle_fraction                0.069210                       # Percentage of non-idle cycles
-system.cpu0.numCycles                      3978541834                       # number of cpu cycles simulated
-system.cpu0.num_insts                        50446812                       # Number of instructions executed
-system.cpu0.num_refs                         13021282                       # Number of memory references
-system.cpu1.dtb.accesses                       346250                       # DTB accesses
-system.cpu1.dtb.acv                                67                       # DTB access violations
-system.cpu1.dtb.hits                          4679272                       # DTB hits
-system.cpu1.dtb.misses                           3343                       # DTB misses
-system.cpu1.dtb.read_accesses                  235842                       # DTB read accesses
-system.cpu1.dtb.read_acv                           26                       # DTB read access violations
-system.cpu1.dtb.read_hits                     2672655                       # DTB read hits
-system.cpu1.dtb.read_misses                      2917                       # DTB read misses
-system.cpu1.dtb.write_accesses                 110408                       # DTB write accesses
-system.cpu1.dtb.write_acv                          41                       # DTB write access violations
-system.cpu1.dtb.write_hits                    2006617                       # DTB write hits
-system.cpu1.dtb.write_misses                      426                       # DTB write misses
-system.cpu1.idle_fraction                    0.974905                       # Percentage of idle cycles
-system.cpu1.itb.accesses                      2089153                       # ITB accesses
-system.cpu1.itb.acv                                23                       # ITB acv
-system.cpu1.itb.hits                          2087881                       # ITB hits
-system.cpu1.itb.misses                           1272                       # ITB misses
-system.cpu1.kern.callpal                        80102                       # number of callpals executed
-system.cpu1.kern.callpal_cserve                     1      0.00%      0.00% # number of callpals executed
-system.cpu1.kern.callpal_wripir                   482      0.60%      0.60% # number of callpals executed
-system.cpu1.kern.callpal_wrmces                     1      0.00%      0.60% # number of callpals executed
-system.cpu1.kern.callpal_wrfen                      1      0.00%      0.61% # number of callpals executed
-system.cpu1.kern.callpal_swpctx                  2276      2.84%      3.45% # number of callpals executed
-system.cpu1.kern.callpal_tbi                        7      0.01%      3.46% # number of callpals executed
-system.cpu1.kern.callpal_wrent                      7      0.01%      3.46% # number of callpals executed
-system.cpu1.kern.callpal_swpipl                 70820     88.41%     91.88% # number of callpals executed
-system.cpu1.kern.callpal_rdps                    2215      2.77%     94.64% # number of callpals executed
-system.cpu1.kern.callpal_wrkgp                      1      0.00%     94.64% # number of callpals executed
-system.cpu1.kern.callpal_wrusp                      4      0.00%     94.65% # number of callpals executed
-system.cpu1.kern.callpal_rdusp                      1      0.00%     94.65% # number of callpals executed
-system.cpu1.kern.callpal_whami                      3      0.00%     94.65% # number of callpals executed
-system.cpu1.kern.callpal_rti                     4087      5.10%     99.76% # number of callpals executed
-=======
 system.cpu0.not_idle_fraction                0.069047                       # Percentage of non-idle cycles
 system.cpu0.numCycles                      3976579942                       # number of cpu cycles simulated
 system.cpu0.num_insts                        50252314                       # Number of instructions executed
@@ -271,49 +150,10 @@
 system.cpu1.kern.callpal_rdusp                      1      0.00%     94.70% # number of callpals executed
 system.cpu1.kern.callpal_whami                      3      0.00%     94.70% # number of callpals executed
 system.cpu1.kern.callpal_rti                     4092      5.05%     99.76% # number of callpals executed
->>>>>>> 011db5c8
 system.cpu1.kern.callpal_callsys                  162      0.20%     99.96% # number of callpals executed
 system.cpu1.kern.callpal_imb                       33      0.04%    100.00% # number of callpals executed
 system.cpu1.kern.callpal_rdunique                   1      0.00%    100.00% # number of callpals executed
 system.cpu1.kern.inst.arm                           0                       # number of arm instructions executed
-<<<<<<< HEAD
-system.cpu1.kern.inst.hwrei                     87377                       # number of hwrei instructions executed
-system.cpu1.kern.inst.quiesce                    2792                       # number of quiesce instructions executed
-system.cpu1.kern.ipl_count                      77476                       # number of times we switched to this ipl
-system.cpu1.kern.ipl_count_0                    30110     38.86%     38.86% # number of times we switched to this ipl
-system.cpu1.kern.ipl_count_22                    2002      2.58%     41.45% # number of times we switched to this ipl
-system.cpu1.kern.ipl_count_30                     566      0.73%     42.18% # number of times we switched to this ipl
-system.cpu1.kern.ipl_count_31                   44798     57.82%    100.00% # number of times we switched to this ipl
-system.cpu1.kern.ipl_good                       60300                       # number of times we switched to this ipl from a different ipl
-system.cpu1.kern.ipl_good_0                     29149     48.34%     48.34% # number of times we switched to this ipl from a different ipl
-system.cpu1.kern.ipl_good_22                     2002      3.32%     51.66% # number of times we switched to this ipl from a different ipl
-system.cpu1.kern.ipl_good_30                      566      0.94%     52.60% # number of times we switched to this ipl from a different ipl
-system.cpu1.kern.ipl_good_31                    28583     47.40%    100.00% # number of times we switched to this ipl from a different ipl
-system.cpu1.kern.ipl_ticks                 3979354976                       # number of cycles we spent at this ipl
-system.cpu1.kern.ipl_ticks_0               3857760682     96.94%     96.94% # number of cycles we spent at this ipl
-system.cpu1.kern.ipl_ticks_22                 1872502      0.05%     96.99% # number of cycles we spent at this ipl
-system.cpu1.kern.ipl_ticks_30                 1446416      0.04%     97.03% # number of cycles we spent at this ipl
-system.cpu1.kern.ipl_ticks_31               118275376      2.97%    100.00% # number of cycles we spent at this ipl
-system.cpu1.kern.ipl_used                    0.778306                       # fraction of swpipl calls that actually changed the ipl
-system.cpu1.kern.ipl_used_0                  0.968084                       # fraction of swpipl calls that actually changed the ipl
-system.cpu1.kern.ipl_used_22                        1                       # fraction of swpipl calls that actually changed the ipl
-system.cpu1.kern.ipl_used_30                        1                       # fraction of swpipl calls that actually changed the ipl
-system.cpu1.kern.ipl_used_31                 0.638042                       # fraction of swpipl calls that actually changed the ipl
-system.cpu1.kern.mode_good_kernel                1051                      
-system.cpu1.kern.mode_good_user                   561                      
-system.cpu1.kern.mode_good_idle                   490                      
-system.cpu1.kern.mode_switch_kernel              2388                       # number of protection mode switches
-system.cpu1.kern.mode_switch_user                 561                       # number of protection mode switches
-system.cpu1.kern.mode_switch_idle                3025                       # number of protection mode switches
-system.cpu1.kern.mode_switch_good            0.351858                       # fraction of useful protection mode switches
-system.cpu1.kern.mode_switch_good_kernel     0.440117                       # fraction of useful protection mode switches
-system.cpu1.kern.mode_switch_good_user              1                       # fraction of useful protection mode switches
-system.cpu1.kern.mode_switch_good_idle       0.161983                       # fraction of useful protection mode switches
-system.cpu1.kern.mode_ticks_kernel           62784640      1.58%      1.58% # number of ticks spent at the given mode
-system.cpu1.kern.mode_ticks_user              5748262      0.14%      1.72% # number of ticks spent at the given mode
-system.cpu1.kern.mode_ticks_idle           3910822066     98.28%    100.00% # number of ticks spent at the given mode
-system.cpu1.kern.swap_context                    2277                       # number of times the context was actually changed
-=======
 system.cpu1.kern.inst.hwrei                     88242                       # number of hwrei instructions executed
 system.cpu1.kern.inst.quiesce                    2815                       # number of quiesce instructions executed
 system.cpu1.kern.ipl_count                      78238                       # number of times we switched to this ipl
@@ -350,7 +190,6 @@
 system.cpu1.kern.mode_ticks_user              5754658      0.14%      1.75% # number of ticks spent at the given mode
 system.cpu1.kern.mode_ticks_idle           3907574238     98.25%    100.00% # number of ticks spent at the given mode
 system.cpu1.kern.swap_context                    2290                       # number of times the context was actually changed
->>>>>>> 011db5c8
 system.cpu1.kern.syscall                          110                       # number of syscalls executed
 system.cpu1.kern.syscall_2                          1      0.91%      0.91% # number of syscalls executed
 system.cpu1.kern.syscall_3                         12     10.91%     11.82% # number of syscalls executed
@@ -373,17 +212,10 @@
 system.cpu1.kern.syscall_92                         2      1.82%     97.27% # number of syscalls executed
 system.cpu1.kern.syscall_132                        2      1.82%     99.09% # number of syscalls executed
 system.cpu1.kern.syscall_144                        1      0.91%    100.00% # number of syscalls executed
-<<<<<<< HEAD
-system.cpu1.not_idle_fraction                0.025095                       # Percentage of non-idle cycles
-system.cpu1.numCycles                      3979356760                       # number of cpu cycles simulated
-system.cpu1.num_insts                        14708820                       # Number of instructions executed
-system.cpu1.num_refs                          4709061                       # Number of memory references
-=======
 system.cpu1.not_idle_fraction                0.025422                       # Percentage of non-idle cycles
 system.cpu1.numCycles                      3977362808                       # number of cpu cycles simulated
 system.cpu1.num_insts                        14898950                       # Number of instructions executed
 system.cpu1.num_refs                          4770935                       # Number of memory references
->>>>>>> 011db5c8
 system.disk0.dma_read_bytes                      1024                       # Number of bytes transfered via DMA reads (not PRD).
 system.disk0.dma_read_full_pages                    0                       # Number of full page size DMA reads (not PRD).
 system.disk0.dma_read_txs                           1                       # Number of DMA read transactions (not PRD).
