--- conflicted
+++ resolved
@@ -76,14 +76,10 @@
     // CPU comes up with PAL regs enabled
     swap_palshadow(regs, true);
 
-<<<<<<< HEAD
-    regs->pc = regs->ipr[IPR_PAL_BASE] + (new ResetFault)->vect();
-=======
     regs->intRegFile[16] = cpuId;
     regs->intRegFile[0] = cpuId;
 
-    regs->pc = regs->ipr[IPR_PAL_BASE] + fault_addr(ResetFault);
->>>>>>> 7a370373
+    regs->pc = regs->ipr[IPR_PAL_BASE] + (new ResetFault)->vect();
     regs->npc = regs->pc + sizeof(MachInst);
 }
 
