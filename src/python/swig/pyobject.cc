--- conflicted
+++ resolved
@@ -88,24 +88,11 @@
 connectPorts(SimObject *o1, const std::string &name1, int i1,
              SimObject *o2, const std::string &name2, int i2)
 {
-<<<<<<< HEAD
-    MemObject *mo1, *mo2;
-    mo1 = dynamic_cast<MemObject*>(o1);
-    mo2 = dynamic_cast<MemObject*>(o2);
-
     if (FullSystem) {
         EtherObject *eo1, *eo2;
         EtherDevice *ed1, *ed2;
         eo1 = dynamic_cast<EtherObject*>(o1);
         ed1 = dynamic_cast<EtherDevice*>(o1);
-=======
-#if FULL_SYSTEM
-    EtherObject *eo1, *eo2;
-    EtherDevice *ed1, *ed2;
-    eo1 = dynamic_cast<EtherObject*>(o1);
-    ed1 = dynamic_cast<EtherDevice*>(o1);
->>>>>>> f171a291
-
         eo2 = dynamic_cast<EtherObject*>(o2);
         ed2 = dynamic_cast<EtherDevice*>(o2);
 
