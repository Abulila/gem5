/*
 * Copyright (c) 2004-2005 The Regents of The University of Michigan
 * All rights reserved.
 *
 * Redistribution and use in source and binary forms, with or without
 * modification, are permitted provided that the following conditions are
 * met: redistributions of source code must retain the above copyright
 * notice, this list of conditions and the following disclaimer;
 * redistributions in binary form must reproduce the above copyright
 * notice, this list of conditions and the following disclaimer in the
 * documentation and/or other materials provided with the distribution;
 * neither the name of the copyright holders nor the names of its
 * contributors may be used to endorse or promote products derived from
 * this software without specific prior written permission.
 *
 * THIS SOFTWARE IS PROVIDED BY THE COPYRIGHT HOLDERS AND CONTRIBUTORS
 * "AS IS" AND ANY EXPRESS OR IMPLIED WARRANTIES, INCLUDING, BUT NOT
 * LIMITED TO, THE IMPLIED WARRANTIES OF MERCHANTABILITY AND FITNESS FOR
 * A PARTICULAR PURPOSE ARE DISCLAIMED. IN NO EVENT SHALL THE COPYRIGHT
 * OWNER OR CONTRIBUTORS BE LIABLE FOR ANY DIRECT, INDIRECT, INCIDENTAL,
 * SPECIAL, EXEMPLARY, OR CONSEQUENTIAL DAMAGES (INCLUDING, BUT NOT
 * LIMITED TO, PROCUREMENT OF SUBSTITUTE GOODS OR SERVICES; LOSS OF USE,
 * DATA, OR PROFITS; OR BUSINESS INTERRUPTION) HOWEVER CAUSED AND ON ANY
 * THEORY OF LIABILITY, WHETHER IN CONTRACT, STRICT LIABILITY, OR TORT
 * (INCLUDING NEGLIGENCE OR OTHERWISE) ARISING IN ANY WAY OUT OF THE USE
 * OF THIS SOFTWARE, EVEN IF ADVISED OF THE POSSIBILITY OF SUCH DAMAGE.
 */

/** @file
 * Tsunami I/O including PIC, PIT, RTC, DMA
 */

#include <sys/time.h>

#include <deque>
#include <string>
#include <vector>

#include "base/trace.hh"
#include "dev/tsunami_io.hh"
#include "dev/tsunami.hh"
#include "mem/bus/bus.hh"
#include "mem/bus/pio_interface.hh"
#include "mem/bus/pio_interface_impl.hh"
#include "sim/builder.hh"
#include "dev/tsunami_cchip.hh"
#include "dev/tsunamireg.h"
#include "dev/rtcreg.h"
#include "mem/functional/memory_control.hh"

using namespace std;

#define UNIX_YEAR_OFFSET 52

struct tm TsunamiIO::tm = { 0 };

// Timer Event for Periodic interrupt of RTC
TsunamiIO::RTCEvent::RTCEvent(Tsunami* t, Tick i)
    : Event(&mainEventQueue), tsunami(t), interval(i)
{
    DPRINTF(MC146818, "RTC Event Initilizing\n");
    intr_count = 0;
    schedule(curTick + interval);
}

void
TsunamiIO::RTCEvent::process()
{
    static int intr_count = 0;
    DPRINTF(MC146818, "RTC Timer Interrupt\n");
    schedule(curTick + interval);
    //Actually interrupt the processor here
    tsunami->cchip->postRTC();
<<<<<<< HEAD
=======

>>>>>>> 4f2480a1
    if (intr_count == 1023)
        tm.tm_sec = (tm.tm_sec + 1) % 60;

    intr_count = (intr_count + 1) % 1024;

}

const char *
TsunamiIO::RTCEvent::description()
{
    return "tsunami RTC interrupt";
}

void
TsunamiIO::RTCEvent::serialize(std::ostream &os)
{
    Tick time = when();
    SERIALIZE_SCALAR(time);
}

void
TsunamiIO::RTCEvent::unserialize(Checkpoint *cp, const std::string &section)
{
    Tick time;
    UNSERIALIZE_SCALAR(time);
    reschedule(time);
}


// Timer Event for PIT Timers
TsunamiIO::ClockEvent::ClockEvent()
    : Event(&mainEventQueue)
{
    /* This is the PIT Tick Rate. A constant for the 8254 timer. The
     * Tsunami platform has one of these cycle counters on the Cypress
     * South Bridge and it is used by linux for estimating the cycle
     * frequency of the machine it is running on. --Ali
     */
    interval = (Tick)(Clock::Float::s / 1193180.0);

    DPRINTF(Tsunami, "Clock Event Initilizing\n");
    mode = 0;

<<<<<<< HEAD
    current_count.whole = 0;
    latched_count.whole = 0;
    latch_on = false;
    read_msb = false;
=======
    current_count = 0;
    latched_count = 0;
    latch_on = false;
    read_byte = READ_LSB;
>>>>>>> 4f2480a1
}

void
TsunamiIO::ClockEvent::process()
{
    DPRINTF(Tsunami, "Timer Interrupt\n");
    if (mode == 0)
        status = 0x20; // set bit that linux is looking for
    else
        schedule(curTick + interval);

<<<<<<< HEAD
     current_count.whole--; //decrement count
=======
    current_count--; //decrement count
>>>>>>> 4f2480a1
}

void
TsunamiIO::ClockEvent::Program(int count)
{
    DPRINTF(Tsunami, "Timer set to curTick + %d\n", count * interval);
    schedule(curTick + count * interval);
    status = 0;

<<<<<<< HEAD
    current_count.whole = count;
=======
    current_count = (uint16_t)count;
>>>>>>> 4f2480a1
}

const char *
TsunamiIO::ClockEvent::description()
{
    return "tsunami 8254 Interval timer";
}

void
TsunamiIO::ClockEvent::ChangeMode(uint8_t md)
{
    mode = md;
}

uint8_t
TsunamiIO::ClockEvent::Status()
{
    return status;
}

void
TsunamiIO::ClockEvent::LatchCount()
{
<<<<<<< HEAD
    if(!latch_on) {
        latch_on = true;
        read_msb = false;
        latched_count.whole = current_count.whole;
=======
    // behave like a real latch
    if(!latch_on) {
        latch_on = true;
        read_byte = READ_LSB;
        latched_count = current_count;
>>>>>>> 4f2480a1
    }
}

uint8_t
TsunamiIO::ClockEvent::Read()
{
<<<<<<< HEAD
    if(latch_on) {
        if(!read_msb) {
            read_msb = true;
            return latched_count.half.lsb;
        } else {
            latch_on = false;
            return latched_count.half.msb;
        }
    } else {
        if(!read_msb) {
            read_msb = true;
            return current_count.half.lsb;
        } else {
            return current_count.half.msb;
        }
    }
=======
   uint8_t result = 0;

    if(latch_on) {
        switch (read_byte) {
          case READ_LSB:
            read_byte = READ_MSB;
            result = (uint8_t)latched_count;
            break;
          case READ_MSB:
            read_byte = READ_LSB;
            latch_on = false;
            result = latched_count >> 8;
            break;
        }
    } else {
        switch (read_byte) {
          case READ_LSB:
            read_byte = READ_MSB;
            result = (uint8_t)current_count;
            break;
          case READ_MSB:
            read_byte = READ_LSB;
            result = current_count >> 8;
            break;
        }
    }

    return result;
>>>>>>> 4f2480a1
}


void
TsunamiIO::ClockEvent::serialize(std::ostream &os)
{
    Tick time = scheduled() ? when() : 0;
    SERIALIZE_SCALAR(time);
    SERIALIZE_SCALAR(status);
    SERIALIZE_SCALAR(mode);
    SERIALIZE_SCALAR(interval);
}

void
TsunamiIO::ClockEvent::unserialize(Checkpoint *cp, const std::string &section)
{
    Tick time;
    UNSERIALIZE_SCALAR(time);
    UNSERIALIZE_SCALAR(status);
    UNSERIALIZE_SCALAR(mode);
    UNSERIALIZE_SCALAR(interval);
    if (time)
        schedule(time);
}

TsunamiIO::TsunamiIO(const string &name, Tsunami *t, time_t init_time,
                     Addr a, MemoryController *mmu, HierParams *hier, Bus *bus,
                     Tick pio_latency, Tick ci)
    : PioDevice(name, t), addr(a), clockInterval(ci), tsunami(t), rtc(t, ci)
{
    mmu->add_child(this, RangeSize(addr, size));

    if (bus) {
        pioInterface = newPioInterface(name, hier, bus, this,
                                       &TsunamiIO::cacheAccess);
        pioInterface->addAddrRange(RangeSize(addr, size));
        pioLatency = pio_latency * bus->clockRate;
    }

    // set the back pointer from tsunami to myself
    tsunami->io = this;

    timerData = 0;
    set_time(init_time == 0 ? time(NULL) : init_time);
    uip = 1;
    picr = 0;
    picInterrupting = false;
}

Tick
TsunamiIO::frequency() const
{
    return Clock::Frequency / clockInterval;
}

void
TsunamiIO::set_time(time_t t)
{
    gmtime_r(&t, &tm);
    DPRINTFN("Real-time clock set to %s", asctime(&tm));
}

Fault
TsunamiIO::read(MemReqPtr &req, uint8_t *data)
{
    DPRINTF(Tsunami, "io read  va=%#x size=%d IOPorrt=%#x\n",
            req->vaddr, req->size, req->vaddr & 0xfff);

    Addr daddr = (req->paddr - (addr & EV5::PAddrImplMask)) + 0x20;


    switch(req->size) {
      case sizeof(uint8_t):
        switch(daddr) {
          // PIC1 mask read
          case TSDEV_PIC1_MASK:
            *(uint8_t*)data = ~mask1;
            return No_Fault;
          case TSDEV_PIC2_MASK:
            *(uint8_t*)data = ~mask2;
            return No_Fault;
          case TSDEV_PIC1_ISR:
              // !!! If this is modified 64bit case needs to be too
              // Pal code has to do a 64 bit physical read because there is
              // no load physical byte instruction
              *(uint8_t*)data = picr;
              return No_Fault;
          case TSDEV_PIC2_ISR:
              // PIC2 not implemnted... just return 0
              *(uint8_t*)data = 0x00;
              return No_Fault;
          case TSDEV_TMR_CTL:
            *(uint8_t*)data = timer2.Status();
            return No_Fault;
          case TSDEV_TMR0_DATA:
            *(uint8_t *)data = timer0.Read();
            return No_Fault;
          case TSDEV_RTC_DATA:
            switch(RTCAddress) {
              case RTC_CNTRL_REGA:
                *(uint8_t*)data = uip << 7 | 0x26;
                uip = !uip;
                return No_Fault;
              case RTC_CNTRL_REGB:
                // DM and 24/12 and UIE
                *(uint8_t*)data = 0x46;
                return No_Fault;
              case RTC_CNTRL_REGC:
                // If we want to support RTC user access in linux
                // This won't work, but for now it's fine
                *(uint8_t*)data = 0x00;
                return No_Fault;
              case RTC_CNTRL_REGD:
                panic("RTC Control Register D not implemented");
              case RTC_SEC:
                *(uint8_t *)data = tm.tm_sec;
                return No_Fault;
              case RTC_MIN:
                *(uint8_t *)data = tm.tm_min;
                return No_Fault;
              case RTC_HR:
                *(uint8_t *)data = tm.tm_hour;
                return No_Fault;
              case RTC_DOW:
                *(uint8_t *)data = tm.tm_wday;
                return No_Fault;
              case RTC_DOM:
                *(uint8_t *)data = tm.tm_mday;
                return No_Fault;
              case RTC_MON:
                *(uint8_t *)data = tm.tm_mon + 1;
                return No_Fault;
              case RTC_YEAR:
                *(uint8_t *)data = tm.tm_year - UNIX_YEAR_OFFSET;
                return No_Fault;
              default:
                panic("Unknown RTC Address\n");
            }

          /* Added for keyboard reads */
          case TSDEV_KBD:
            *(uint8_t *)data = 0x00;
            return No_Fault;
          /* Added for ATA PCI DMA */
          case ATA_PCI_DMA:
            *(uint8_t *)data = 0x00;
            return No_Fault;
          default:
            panic("I/O Read - va%#x size %d\n", req->vaddr, req->size);
        }
      case sizeof(uint16_t):
      case sizeof(uint32_t):
        panic("I/O Read - invalid size - va %#x size %d\n",
              req->vaddr, req->size);

      case sizeof(uint64_t):
       switch(daddr) {
          case TSDEV_PIC1_ISR:
              // !!! If this is modified 8bit case needs to be too
              // Pal code has to do a 64 bit physical read because there is
              // no load physical byte instruction
              *(uint64_t*)data = (uint64_t)picr;
              return No_Fault;
          default:
              panic("I/O Read - invalid size - va %#x size %d\n",
                    req->vaddr, req->size);
       }

      default:
        panic("I/O Read - invalid size - va %#x size %d\n",
              req->vaddr, req->size);
    }
    panic("I/O Read - va%#x size %d\n", req->vaddr, req->size);

    return No_Fault;
}

Fault
TsunamiIO::write(MemReqPtr &req, const uint8_t *data)
{

#if TRACING_ON
    uint8_t dt = *(uint8_t*)data;
    uint64_t dt64 = dt;
#endif

    DPRINTF(Tsunami, "io write - va=%#x size=%d IOPort=%#x Data=%#x\n",
            req->vaddr, req->size, req->vaddr & 0xfff, dt64);

    Addr daddr = (req->paddr - (addr & EV5::PAddrImplMask)) + 0x20;

    switch(req->size) {
      case sizeof(uint8_t):
        switch(daddr) {
          case TSDEV_PIC1_MASK:
            mask1 = ~(*(uint8_t*)data);
            if ((picr & mask1) && !picInterrupting) {
                picInterrupting = true;
                tsunami->cchip->postDRIR(55);
                DPRINTF(Tsunami, "posting pic interrupt to cchip\n");
            }
            if ((!(picr & mask1)) && picInterrupting) {
                picInterrupting = false;
                tsunami->cchip->clearDRIR(55);
                DPRINTF(Tsunami, "clearing pic interrupt\n");
            }
            return No_Fault;
          case TSDEV_PIC2_MASK:
            mask2 = *(uint8_t*)data;
            //PIC2 Not implemented to interrupt
            return No_Fault;
          case TSDEV_PIC1_ACK:
            // clear the interrupt on the PIC
            picr &= ~(1 << (*(uint8_t*)data & 0xF));
            if (!(picr & mask1))
                tsunami->cchip->clearDRIR(55);
            return No_Fault;
          case TSDEV_PIC2_ACK:
            return No_Fault;
          case TSDEV_DMA1_RESET:
            return No_Fault;
          case TSDEV_DMA2_RESET:
            return No_Fault;
          case TSDEV_DMA1_MODE:
            mode1 = *(uint8_t*)data;
            return No_Fault;
          case TSDEV_DMA2_MODE:
            mode2 = *(uint8_t*)data;
            return No_Fault;
          case TSDEV_DMA1_MASK:
          case TSDEV_DMA2_MASK:
            return No_Fault;
          case TSDEV_TMR_CTL:
            return No_Fault;
          case TSDEV_TMR2_CTL:
            switch((*(uint8_t*)data >> 4) & 0x3) {
              case 0x0:
                switch(*(uint8_t*)data >> 6) {
                  case 0:
                    timer0.LatchCount();
                    break;
                  case 2:
                    timer2.LatchCount();
                    break;
                  default:
                    panic("Read Back Command not implemented\n");
                }
                break;
              case 0x3:
                break;
              default:
                panic("Only L/M write and Counter-Latch read supported\n");
            }

            switch(*(uint8_t*)data >> 6) {
              case 0:
                timer0.ChangeMode((*(uint8_t*)data & 0xF) >> 1);
                break;
              case 2:
                timer2.ChangeMode((*(uint8_t*)data & 0xF) >> 1);
                break;
              default:
                panic("Read Back Command not implemented\n");
            }
            return No_Fault;
          case TSDEV_TMR2_DATA:
            /* two writes before we actually start the Timer
               so I set a flag in the timerData */
            if(timerData & 0x1000) {
                timerData &= 0x1000;
                timerData += *(uint8_t*)data << 8;
                timer2.Program(timerData);
            } else {
                timerData = *(uint8_t*)data;
                timerData |= 0x1000;
            }
            return No_Fault;
          case TSDEV_TMR0_DATA:
            /* two writes before we actually start the Timer
               so I set a flag in the timerData */
            if(timerData & 0x1000) {
                timerData &= 0x1000;
                timerData += *(uint8_t*)data << 8;
                timer0.Program(timerData);
            } else {
                timerData = *(uint8_t*)data;
                timerData |= 0x1000;
            }
            return No_Fault;
          case TSDEV_RTC_ADDR:
            RTCAddress = *(uint8_t*)data;
            return No_Fault;
          case TSDEV_KBD:
            return No_Fault;
          case TSDEV_RTC_DATA:
            switch(RTCAddress) {
              case RTC_CNTRL_REGA:
                return No_Fault;
              case RTC_CNTRL_REGB:
                return No_Fault;
              case RTC_CNTRL_REGC:
                return No_Fault;
              case RTC_CNTRL_REGD:
                return No_Fault;
              case RTC_SEC:
                tm.tm_sec = *(uint8_t *)data;
                return No_Fault;
              case RTC_MIN:
                tm.tm_min = *(uint8_t *)data;
                return No_Fault;
              case RTC_HR:
                tm.tm_hour = *(uint8_t *)data;
                return No_Fault;
              case RTC_DOW:
                tm.tm_wday = *(uint8_t *)data;
                return No_Fault;
              case RTC_DOM:
                tm.tm_mday = *(uint8_t *)data;
                return No_Fault;
              case RTC_MON:
                 tm.tm_mon = *(uint8_t *)data - 1;
                return No_Fault;
              case RTC_YEAR:
                tm.tm_year = *(uint8_t *)data + UNIX_YEAR_OFFSET;
                return No_Fault;
            //panic("RTC Write not implmented (rtc.o won't work)\n");
            }
          default:
            panic("I/O Write - va%#x size %d\n", req->vaddr, req->size);
        }
      case sizeof(uint16_t):
      case sizeof(uint32_t):
      case sizeof(uint64_t):
      default:
        panic("I/O Write - invalid size - va %#x size %d\n",
              req->vaddr, req->size);
    }


    return No_Fault;
}

void
TsunamiIO::postPIC(uint8_t bitvector)
{
    //PIC2 Is not implemented, because nothing of interest there
    picr |= bitvector;
    if (picr & mask1) {
        tsunami->cchip->postDRIR(55);
        DPRINTF(Tsunami, "posting pic interrupt to cchip\n");
    }
}

void
TsunamiIO::clearPIC(uint8_t bitvector)
{
    //PIC2 Is not implemented, because nothing of interest there
    picr &= ~bitvector;
    if (!(picr & mask1)) {
        tsunami->cchip->clearDRIR(55);
        DPRINTF(Tsunami, "clearing pic interrupt to cchip\n");
    }
}

Tick
TsunamiIO::cacheAccess(MemReqPtr &req)
{
    return curTick + pioLatency;
}

void
TsunamiIO::serialize(std::ostream &os)
{
    SERIALIZE_SCALAR(timerData);
    SERIALIZE_SCALAR(uip);
    SERIALIZE_SCALAR(mask1);
    SERIALIZE_SCALAR(mask2);
    SERIALIZE_SCALAR(mode1);
    SERIALIZE_SCALAR(mode2);
    SERIALIZE_SCALAR(picr);
    SERIALIZE_SCALAR(picInterrupting);
    SERIALIZE_SCALAR(RTCAddress);

    // Serialize the timers
    nameOut(os, csprintf("%s.timer0", name()));
    timer0.serialize(os);
    nameOut(os, csprintf("%s.timer2", name()));
    timer2.serialize(os);
    nameOut(os, csprintf("%s.rtc", name()));
    rtc.serialize(os);
}

void
TsunamiIO::unserialize(Checkpoint *cp, const std::string &section)
{
    UNSERIALIZE_SCALAR(timerData);
    UNSERIALIZE_SCALAR(uip);
    UNSERIALIZE_SCALAR(mask1);
    UNSERIALIZE_SCALAR(mask2);
    UNSERIALIZE_SCALAR(mode1);
    UNSERIALIZE_SCALAR(mode2);
    UNSERIALIZE_SCALAR(picr);
    UNSERIALIZE_SCALAR(picInterrupting);
    UNSERIALIZE_SCALAR(RTCAddress);

    // Unserialize the timers
    timer0.unserialize(cp, csprintf("%s.timer0", section));
    timer2.unserialize(cp, csprintf("%s.timer2", section));
    rtc.unserialize(cp, csprintf("%s.rtc", section));
}

BEGIN_DECLARE_SIM_OBJECT_PARAMS(TsunamiIO)

    SimObjectParam<Tsunami *> tsunami;
    Param<time_t> time;
    SimObjectParam<MemoryController *> mmu;
    Param<Addr> addr;
    SimObjectParam<Bus*> io_bus;
    Param<Tick> pio_latency;
    SimObjectParam<HierParams *> hier;
    Param<Tick> frequency;

END_DECLARE_SIM_OBJECT_PARAMS(TsunamiIO)

BEGIN_INIT_SIM_OBJECT_PARAMS(TsunamiIO)

    INIT_PARAM(tsunami, "Tsunami"),
    INIT_PARAM(time, "System time to use (0 for actual time"),
    INIT_PARAM(mmu, "Memory Controller"),
    INIT_PARAM(addr, "Device Address"),
    INIT_PARAM_DFLT(io_bus, "The IO Bus to attach to", NULL),
    INIT_PARAM_DFLT(pio_latency, "Programmed IO latency in bus cycles", 1),
    INIT_PARAM_DFLT(hier, "Hierarchy global variables", &defaultHierParams),
    INIT_PARAM(frequency, "clock interrupt frequency")

END_INIT_SIM_OBJECT_PARAMS(TsunamiIO)

CREATE_SIM_OBJECT(TsunamiIO)
{
    return new TsunamiIO(getInstanceName(), tsunami, time,  addr, mmu, hier,
                         io_bus, pio_latency, frequency);
}

REGISTER_SIM_OBJECT("TsunamiIO", TsunamiIO)<|MERGE_RESOLUTION|>--- conflicted
+++ resolved
@@ -66,15 +66,11 @@
 void
 TsunamiIO::RTCEvent::process()
 {
-    static int intr_count = 0;
     DPRINTF(MC146818, "RTC Timer Interrupt\n");
     schedule(curTick + interval);
     //Actually interrupt the processor here
     tsunami->cchip->postRTC();
-<<<<<<< HEAD
-=======
-
->>>>>>> 4f2480a1
+
     if (intr_count == 1023)
         tm.tm_sec = (tm.tm_sec + 1) % 60;
 
@@ -118,17 +114,10 @@
     DPRINTF(Tsunami, "Clock Event Initilizing\n");
     mode = 0;
 
-<<<<<<< HEAD
-    current_count.whole = 0;
-    latched_count.whole = 0;
-    latch_on = false;
-    read_msb = false;
-=======
     current_count = 0;
     latched_count = 0;
     latch_on = false;
     read_byte = READ_LSB;
->>>>>>> 4f2480a1
 }
 
 void
@@ -140,11 +129,7 @@
     else
         schedule(curTick + interval);
 
-<<<<<<< HEAD
-     current_count.whole--; //decrement count
-=======
     current_count--; //decrement count
->>>>>>> 4f2480a1
 }
 
 void
@@ -154,11 +139,7 @@
     schedule(curTick + count * interval);
     status = 0;
 
-<<<<<<< HEAD
-    current_count.whole = count;
-=======
     current_count = (uint16_t)count;
->>>>>>> 4f2480a1
 }
 
 const char *
@@ -182,42 +163,17 @@
 void
 TsunamiIO::ClockEvent::LatchCount()
 {
-<<<<<<< HEAD
-    if(!latch_on) {
-        latch_on = true;
-        read_msb = false;
-        latched_count.whole = current_count.whole;
-=======
     // behave like a real latch
     if(!latch_on) {
         latch_on = true;
         read_byte = READ_LSB;
         latched_count = current_count;
->>>>>>> 4f2480a1
     }
 }
 
 uint8_t
 TsunamiIO::ClockEvent::Read()
 {
-<<<<<<< HEAD
-    if(latch_on) {
-        if(!read_msb) {
-            read_msb = true;
-            return latched_count.half.lsb;
-        } else {
-            latch_on = false;
-            return latched_count.half.msb;
-        }
-    } else {
-        if(!read_msb) {
-            read_msb = true;
-            return current_count.half.lsb;
-        } else {
-            return current_count.half.msb;
-        }
-    }
-=======
    uint8_t result = 0;
 
     if(latch_on) {
@@ -246,7 +202,6 @@
     }
 
     return result;
->>>>>>> 4f2480a1
 }
 
 
